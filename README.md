--- conflicted
+++ resolved
@@ -1,8 +1,4 @@
-<<<<<<< HEAD
-# 🏭 OptiSlot Agent - Warehouse Inventory Management System
-=======
-# 🏭 OptiSlotting Agent - Warehouse Inventory Management System
->>>>>>> f04e707b
+# 🏭 OptSlot Agent - Warehouse Inventory Management System
 
 A FastAPI-based warehouse management agent with a modern web chat UI and natural language interface for slot assignment and inventory management.
 
@@ -301,9 +297,6 @@
 - Create mobile-responsive design
 - Add user authentication
 - Implement real-time notifications
-<<<<<<< HEAD
-- Add barcode scanning support
-=======
 - Add barcode scanning support
 
 ## 📝 License
@@ -318,7 +311,4 @@
   > Sorry, I can only answer questions related to slotting management.
 
 - The chat bubble for this response turns red for clear visual feedback.
-- This helps prevent misuse and keeps the agent focused on its intended domain. 
-
-![image](https://github.com/user-attachments/assets/de938053-7a4a-40e6-806b-9591e72279da)
->>>>>>> f04e707b
+- This helps prevent misuse and keeps the agent focused on its intended domain. 